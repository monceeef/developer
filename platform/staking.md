# TrustWallet Staking Platform

In order to make TrustWallet the  #1 staking platform in the world, we provide 
a set of open source libraries and documentation to help blockchain developers to
integrate their staking solution. With TrustWallet, you'll have access to millions of
users to help you grow and secure your network.

<<<<<<< HEAD
## Talk about your implementation
Create an issue in [Trust Platform](https://github.com/trustwallet/web-core/tree/master/packages/rpc/src/cosmos) describing your poject. Please fill the following questions before proceding with your implementation:
=======
## Step 1: Talk about your implementation
Create an issue in [Trust Platform](https://github.com/trustwallet/web-core/issues) describing your poject. Please fill the following questions before proceding with your implementation:
>>>>>>> 65931939

1) Is your staking on or off-chain?
   > If it's offchain, please describe how it's implemented

2) If it's on chain, is it implemented natively or using a smart contract? 
   > Please describe all parameters required to build the message or call a smart contract.

3) What are the staking rules of your blockchain?
   > Minimum value, locktime, lockout, etc.

4) Do you have any required step before staking? If yes, describe it.
   > Describe any required sep like token swap or balance freezing

## Return Staking Data
Trust Platform retrieve staking data from [blockatlas](https://github.com/trustwallet/blockatlas). Blockatlas is used as a common interface for querying data from different blockchains. To support staking you have to implement the following interfaces:

### [Models](https://github.com/trustwallet/blockatlas/blob/master/pkg/blockatlas/staking.go)

##### ValidatorPage
```go
type Amount string

type StakingReward struct {
  Annual float64 `json:"annual"`
}

type Validator struct {
  ID            string        `json:"id"`
  Status        bool          `json:"status"`
  Reward        StakingReward `json:"reward"`
  LockTime      int           `json:"locktime"`
  MinimumAmount Amount        `json:"minimum_amount"`
}

type ValidatorPage []Validator
```

##### DelegationsPage
```go
type DelegationStatus string

const (
  DelegationStatusActive  DelegationStatus = "active"
  DelegationStatusPending DelegationStatus = "pending"
)

type StakeValidatorInfo struct {
  Name        string `json:"name"`
  Description string `json:"description"`
  Image       string `json:"image"`
  Website     string `json:"website"`
}

type StakeValidator struct {
  ID            string             `json:"id"`
  Status        bool               `json:"status,omitempty"`
  Info          StakeValidatorInfo `json:"info,omitempty"`
  Reward        StakingReward      `json:"reward,omitempty"`
  LockTime      int                `json:"locktime,omitempty"`
  MinimumAmount Amount             `json:"minimum_amount,omitempty"`
}

type Delegation struct {
  Delegator StakeValidator `json:"delegator"`

  Value    string           `json:"value"`
  Status   DelegationStatus `json:"status"`
  Metadata interface{}      `json:"metadata,omitempty"`
}

type DelegationsPage []Delegation
```

### [Interface](https://github.com/trustwallet/blockatlas/blob/master/pkg/blockatlas/api.go)
```go
// StakingAPI provides staking information
type StakeAPI interface {
  Platform
  GetValidators() (ValidatorPage, error)
  GetDelegations(address string) (DelegationsPage, error)
}
```

To active Staking in your blockchain, imeplement the `StakeAPI` interface into your blockchain API. eg: `blockatlas/platform/:blockchain/api.go`. `GetValidators` method has to return the list of available validators (plese check Step 5) and `getDelegatios` should return the list of current delegations.

Please follow [tron](https://github.com/trustwallet/blockatlas/blob/master/platform/tron/api.go) and [cosmos](https://github.com/trustwallet/blockatlas/blob/master/platform/cosmos/api.go) implementations for more details.

## Signing
If your blockchain implements staking natively, please describe all message types required to `delegate`, `withdraw funds` then open a pull request to [wallet-core](https://github.com/trustwallet/wallet-core) project. You have to include test cases with a correct message for each action. 

If you blockchain uses a smart contract call on chain, please check if your implementation in wallet-core supports smart contract call. Please create a protobug message that encodes and simplifies the smart contract call. *Checkout [tron TRC20](https://github.com/trustwallet/wallet-core/blob/master/src/proto/Tron.proto) signing [implementation](https://github.com/trustwallet/wallet-core/blob/master/src/Tron/Signer.cpp) for example*. Include correct test cases for all call required to `delegate` and `withdraw funds`.

If your blockchain uses an off-chain smart contract, eg ETH, please describe it in your issue in Trust Platform with sample calls.

Include your blockchain into [AnySigner](https://github.com/trustwallet/wallet-core/blob/master/src/Any/Signer.cpp) class and add tests.

**Pull request without tests will be rejected.**

## RPC Endpoints
Please implement all RPC methods required for staking in your blockchain and add them to [web-core rpc package](https://github.com/trustwallet/web-core):

Plese checkout [cosmos](https://github.com/trustwallet/web-core/tree/master/packages/rpc/src/cosmos) and [tron](https://github.com/trustwallet/web-core/tree/master/packages/rpc/src/tron) rpc implementations.
  

## Validators List
- Open a pull request to [trust assets](https://github.com/trustwallet/assets) and add all validators
  that will be supported by TrustWallet.
    - Create a folder with the following format `/blockchains/<network_name>/validators` if one not yet not exist.
    - The folder should contain the following files and subfolders:
      ```
      .
      ├──blockchains/:blockchain:/validators
      |                           └──assets
      |                           |  └──<validator_address>
      |                           |      └──logo.png
      |                           |
      |                           └──list.json
      ```
    - Inside `assets` you have to add the logo for each supported validator, where `:validator:` is the 
    the validator address.
    - The file `list.json` show following the format below:
      ```
        [
            {
                "id": string,
                "name": string,
                "description": string,
                "website": string
            }
        ]
      ```
    - You can find a sample [here](https://github.com/trustwallet/assets/tree/master/blockchains/cosmos).

    * Minimum 3 validators required to support staking on TrustWallet platform.

After you finish your all 5 steps, please comment the issue on [trust platform](https://github.com/trustwallet/platform) describing
all steps and their respective pull requests. Happy coding!

# CheckList

The above steps are summarized below as a checklist:

* [ ] Create an Issue describing your implementation in [trust platform](https://github.com/trustwallet/platform)
* [ ] Implement the required staking data in [blockatlas](https://github.com/trustwallet/blockatlas)
  * [ ] `GetValidators`
  * [ ] `GetDelegations`
* [ ] Implement the signing messages for all actions realted to satking in [wallet-core](https://github.com/trustwallet/wallet-core). You have to adopt different strategies based on how staking is implemented in your blockchain:
  * [ ] **Native:** create the protobuf messages, implement the signing and add tests
  * [ ] **On chain smart contract call:** create the protobuf messages for the call and add tests
  * [ ] **Off chain smart contract call:** describe it with examples in your issue   
* [ ] Implement RPC endpoints to communicate with nodes in your blockchain in [web-core](https://github.com/trustwallet/web-core) project.
  * [ ] Add unit and integration tests for all calls
* [ ] Create a validators list
* [ ] Comment your issue with references to all required pull requests.<|MERGE_RESOLUTION|>--- conflicted
+++ resolved
@@ -5,13 +5,8 @@
 integrate their staking solution. With TrustWallet, you'll have access to millions of
 users to help you grow and secure your network.
 
-<<<<<<< HEAD
-## Talk about your implementation
-Create an issue in [Trust Platform](https://github.com/trustwallet/web-core/tree/master/packages/rpc/src/cosmos) describing your poject. Please fill the following questions before proceding with your implementation:
-=======
-## Step 1: Talk about your implementation
-Create an issue in [Trust Platform](https://github.com/trustwallet/web-core/issues) describing your poject. Please fill the following questions before proceding with your implementation:
->>>>>>> 65931939
+## Talk about your implementation.
+Create an issue in [Trust Platform](https://github.com/trustwallet/platform/issues) describing your project. Please fill the following questions before proceding with integration:
 
 1) Is your staking on or off-chain?
    > If it's offchain, please describe how it's implemented
